--- conflicted
+++ resolved
@@ -1737,10 +1737,8 @@
 #endif
 #endif
 #endif
-<<<<<<< HEAD
-#endif
-=======
->>>>>>> 18f64f14
+#endif
+#endif
 
 /* Let the linker know we don't need an executable stack */
 MARK_STACK_NO_EXEC
